--- conflicted
+++ resolved
@@ -2,16 +2,10 @@
 import numpy as np
 import pandas as pd
 from pandas.api.types import is_numeric_dtype, is_datetime64_dtype
-<<<<<<< HEAD
 from cjwmodule import i18n
-
-
-MAX_N_COLUMNS = 100
-
-=======
 from dataclasses import dataclass
 from cjwmodule.util.colnames import gen_unique_clean_colnames_and_warn
->>>>>>> b09481ac
+
 
 def wide_to_long(table: pd.DataFrame, colname: str) -> pd.DataFrame:
     # Check all values are the same type
@@ -261,16 +255,6 @@
     warnings = []
     colnames_auto_converted_to_text = []
 
-<<<<<<< HEAD
-    if len(table) > MAX_N_COLUMNS:
-        table = table.truncate(after=MAX_N_COLUMNS - 1)
-        warnings.append(i18n.trans(
-            "transpose.warnings.tooManyRows",
-            "We truncated the input to {max_columns} rows so the "
-            "transposed table would have a reasonable number of columns.",
-            {"max_columns": MAX_N_COLUMNS}
-        ))
-=======
     if len(table) > settings.MAX_COLUMNS_PER_TABLE:
         table = table.truncate(after=settings.MAX_COLUMNS_PER_TABLE - 1)
         warnings.append(
@@ -281,7 +265,6 @@
                 {"max_columns": settings.MAX_COLUMNS_PER_TABLE},
             )
         )
->>>>>>> b09481ac
 
     if not len(table.columns):
         # happens if we're the first module in the module stack
@@ -292,68 +275,6 @@
     table.drop(column, axis=1, inplace=True)
 
     if input_columns[column].type != "text":
-<<<<<<< HEAD
-        warnings.append({
-            "message": i18n.trans(
-                "transpose.headersConvertedToText.error",
-                'Headers in column "{column_name}" were auto-converted to text.',
-                {"column_name": column}
-            ),
-            "quickFixes": [
-                {
-                    "text": i18n.trans(
-                        "transpose.headersConvertedToText.quick_fix.text",
-                        "Convert {column_name} to text",
-                        {"column_name": '"column"'}
-                    ),
-                    "action": "prependModule",
-                    "args": [
-                        "converttotext",
-                        {"colnames": column},
-                    ],
-                }
-            ]
-        })
-
-    # Regardless of column type, we want to convert to str. This catches lots
-    # of issues:
-    #
-    # * Column names shouldn't be a CategoricalIndex; that would break other
-    #   Pandas functions. See https://github.com/pandas-dev/pandas/issues/19136
-    # * nulls should be converted to '' instead of 'nan'
-    # * Non-str should be converted to str
-    # * `first_colname` will be the first element (so we can enforce its
-    #   uniqueness).
-    #
-    # After this step, `headers` will be a List[str]. "" is okay for now: we'll
-    # catch that later.
-    na = headers_series.isna()
-    headers_series = headers_series.astype(str)
-    headers_series[na] = ""  # Empty values are all equivalent
-    headers_series[headers_series.isna()] = ""
-    headers = headers_series.tolist()
-    headers.insert(0, first_colname)
-    non_empty_headers = [h for h in headers if h]
-
-    # unique_headers: all the "valuable" header names -- the ones we won't
-    # rename any duplicate/empty headers to.
-    unique_headers = set(headers)
-
-    if "" in unique_headers:
-        warnings.append(i18n.trans(
-            "transpose.warnings.renamedColumnsDueToEmpty",
-            'We renamed some columns because the input column "{column}" had '
-            "empty values.",
-            {"column": column}
-        ))
-    if len(non_empty_headers) != len(unique_headers - set([""])):
-        warnings.append(i18n.trans(
-            "transpose.warnings.renamedColumnsDueToDuplicate",
-            'We renamed some columns because the input column "{column}" had '
-            "duplicate values.",
-            {"column": column}
-        ))
-=======
         warnings.append(
             {
                 "message": i18n.trans(
@@ -374,7 +295,6 @@
                 ],
             }
         )
->>>>>>> b09481ac
 
     # Ensure headers are string. (They will become column names.)
     # * categorical => str
@@ -392,34 +312,6 @@
         # Convert everything to text before converting. (All values must have
         # the same type.)
         to_convert = [c for c in table.columns if input_columns[c].type != "text"]
-<<<<<<< HEAD
-        cols_str = ", ".join(f'"{c}"' for c in to_convert)
-        warnings.append({
-            "message": i18n.trans(
-                "transpose.differentColumnTypes.error",
-                "{n_columns, plural, other {Columns {column_names} were} one {Column {column_names} was}} "
-                "auto-converted to Text because all columns must have the same type.",
-                {
-                    "n_columns": len(to_convert),
-                    "column_names": cols_str
-                }
-            ),
-            "quickFixes":[
-                {
-                    "text": i18n.trans(
-                        "transpose.warnings.differentColumnTypes.quick_fix.text",
-                        "Convert {column_names} to text",
-                        {"column_names": cols_str}
-                    ),
-                    "action": "prependModule",
-                    "args": [
-                        "converttotext",
-                        {"colnames": ",".join(to_convert)},
-                    ],
-                }
-            ]
-        })
-=======
         if to_convert:
             warnings.append(
                 {
@@ -442,7 +334,6 @@
                     ],
                 }
             )
->>>>>>> b09481ac
 
         for colname in to_convert:
             # TODO respect column formats ... and nix the quick-fix?
